--- conflicted
+++ resolved
@@ -23,25 +23,6 @@
     from fast_array_utils.typing import CpuArray, DiskArray, GpuArray
     from testing.fast_array_utils import ArrayType
 
-<<<<<<< HEAD
-=======
-    Array: TypeAlias = CpuArray | GpuArray | DiskArray | types.CSDataset | types.DaskArray
-
-    DTypeIn = np.float32 | np.float64 | np.int32 | np.bool
-    DTypeOut = np.float32 | np.float64 | np.int64
-
-    NdAndAx: TypeAlias = tuple[Literal[1], None] | tuple[Literal[2], Literal[0, 1] | None]
-
-    class StatFun(Protocol):  # noqa: D101
-        def __call__(  # noqa: D102
-            self,
-            arr: Array,
-            *,
-            axis: Literal[0, 1] | None = None,
-            dtype: type[DTypeOut] | None = None,
-        ) -> NDArray[Any] | np.number[Any] | types.DaskArray: ...
-
->>>>>>> 5c7ad02b
 
 pytestmark = [pytest.mark.skipif(not find_spec("numba"), reason="numba not installed")]
 
