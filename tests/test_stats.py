# SPDX-License-Identifier: MPL-2.0
from __future__ import annotations

from typing import TYPE_CHECKING, cast

import numpy as np
import pytest

from fast_array_utils import stats, types
from testing.fast_array_utils import SUPPORTED_TYPES, Flags


if TYPE_CHECKING:
    from collections.abc import Callable
    from typing import Any, Literal, Protocol, TypeAlias

    from numpy.typing import NDArray
    from pytest_codspeed import BenchmarkFixture

    from fast_array_utils.typing import CpuArray, DiskArray, GpuArray
    from testing.fast_array_utils import ArrayType

    Array: TypeAlias = CpuArray | GpuArray | DiskArray | types.CSDataset | types.DaskArray

    DTypeIn = type[np.float32 | np.float64 | np.int32 | np.bool]
    DTypeOut = type[np.float32 | np.float64 | np.int64]

    class BenchFun(Protocol):  # noqa: D101
        def __call__(  # noqa: D102
            self,
            arr: CpuArray,
            *,
            axis: Literal[0, 1, None] = None,
            dtype: DTypeOut | None = None,
        ) -> NDArray[Any] | np.number[Any] | types.DaskArray: ...


# can’t select these using a category filter
ATS_SPARSE_DS = {at for at in SUPPORTED_TYPES if at.mod == "anndata.abc"}
ATS_CUPY_SPARSE = {at for at in SUPPORTED_TYPES if "cupyx.scipy" in str(at)}


@pytest.fixture(scope="session", params=[0, 1, None])
def axis(request: pytest.FixtureRequest) -> Literal[0, 1, None]:
    return cast("Literal[0, 1, None]", request.param)


@pytest.fixture(scope="session", params=[np.float32, np.float64, np.int32, np.bool])
def dtype_in(request: pytest.FixtureRequest) -> DTypeIn:
    return cast("DTypeIn", request.param)


@pytest.fixture(scope="session", params=[np.float32, np.float64, None])
def dtype_arg(request: pytest.FixtureRequest) -> DTypeOut | None:
    return cast("DTypeOut | None", request.param)


@pytest.mark.array_type(skip=ATS_SPARSE_DS)
def test_sum(
    array_type: ArrayType[Array],
    dtype_in: DTypeIn,
    dtype_arg: DTypeOut | None,
    axis: Literal[0, 1, None],
) -> None:
    np_arr = np.array([[1, 2, 3], [4, 5, 6]], dtype=dtype_in)
    if array_type in ATS_CUPY_SPARSE and np_arr.dtype.kind != "f":
        pytest.skip("CuPy sparse matrices only support floats")
    arr = array_type(np_arr.copy())
    assert arr.dtype == dtype_in

    sum_ = stats.sum(arr, axis=axis, dtype=dtype_arg)

    match axis, arr:
        case _, types.DaskArray():
            assert isinstance(sum_, types.DaskArray), type(sum_)
            sum_ = sum_.compute()  # type: ignore[assignment]
            if isinstance(sum_, types.CupyArray):
                sum_ = sum_.get()
        case None, _:
            assert isinstance(sum_, np.floating | np.integer), type(sum_)
        case 0 | 1, types.CupyArray() | types.CupyCSRMatrix() | types.CupyCSCMatrix():
            assert isinstance(sum_, types.CupyArray), type(sum_)
            sum_ = sum_.get()
        case 0 | 1, _:
            assert isinstance(sum_, np.ndarray), type(sum_)
        case _:
            pytest.fail(f"Unhandled case axis {axis} for {type(arr)}: {type(sum_)}")

    assert sum_.shape == () if axis is None else arr.shape[axis], (sum_.shape, arr.shape)

    if dtype_arg is not None:
        assert sum_.dtype == dtype_arg, (sum_.dtype, dtype_arg)
    elif dtype_in in {np.bool, np.int32}:
        assert sum_.dtype == np.int64
    else:
        assert sum_.dtype == dtype_in

    expected = np.sum(np_arr, axis=axis, dtype=dtype_arg)
    np.testing.assert_array_equal(sum_, expected)  # type: ignore[arg-type]


@pytest.mark.array_type(skip=ATS_SPARSE_DS)
@pytest.mark.parametrize(("axis", "expected"), [(None, 3.5), (0, [2.5, 3.5, 4.5]), (1, [2.0, 5.0])])
def test_mean(
    array_type: ArrayType[Array], axis: Literal[0, 1, None], expected: float | list[float]
) -> None:
    np_arr = np.array([[1, 2, 3], [4, 5, 6]])
    if array_type in ATS_CUPY_SPARSE and np_arr.dtype.kind != "f":
        pytest.skip("CuPy sparse matrices only support floats")
    np.testing.assert_array_equal(np.mean(np_arr, axis=axis), expected)

    arr = array_type(np_arr)
    result = stats.mean(arr, axis=axis)  # type: ignore[arg-type]  # https://github.com/python/mypy/issues/16777
    if isinstance(result, types.DaskArray):
        result = result.compute()
    if isinstance(result, types.CupyArray | types.CupyCSMatrix):
        result = result.get()
    np.testing.assert_array_equal(result, expected)


@pytest.mark.array_type(skip=Flags.Disk)
@pytest.mark.parametrize(
    ("axis", "mean_expected", "var_expected"),
    [(None, 3.5, 3.5), (0, [2.5, 3.5, 4.5], [4.5, 4.5, 4.5]), (1, [2.0, 5.0], [1.0, 1.0])],
)
def test_mean_var(
<<<<<<< HEAD
    array_type: ArrayType[
        NDArray[Any] | types.CSBase | types.CupyArray | types.CupyCSMatrix | types.DaskArray
    ],
=======
    array_type: ArrayType[CpuArray | GpuArray | types.DaskArray],
>>>>>>> 7319f892
    axis: Literal[0, 1, None],
    mean_expected: float | list[float],
    var_expected: float | list[float],
) -> None:
    np_arr = np.array([[1, 2, 3], [4, 5, 6]], dtype=np.float64)
    np.testing.assert_array_equal(np.mean(np_arr, axis=axis), mean_expected)
    np.testing.assert_array_equal(np.var(np_arr, axis=axis, correction=1), var_expected)

    arr = array_type(np_arr)
    mean, var = stats.mean_var(arr, axis=axis, correction=1)
    if isinstance(mean, types.DaskArray) and isinstance(var, types.DaskArray):
        mean, var = mean.compute(), var.compute()  # type: ignore[assignment]
    if isinstance(mean, types.CupyArray) and isinstance(var, types.CupyArray):
        mean, var = mean.get(), var.get()
    np.testing.assert_array_equal(mean, mean_expected)  # type: ignore[arg-type]
    np.testing.assert_array_almost_equal(var, var_expected)  # type: ignore[arg-type]


@pytest.mark.array_type(skip={Flags.Disk, *ATS_CUPY_SPARSE})
@pytest.mark.parametrize(
    ("axis", "expected"),
    [
        pytest.param(None, False, id="None"),
        pytest.param(0, [True, True, False, False], id="0"),
        pytest.param(1, [False, False, True, True, False, True], id="1"),
    ],
)
def test_is_constant(
    array_type: ArrayType[CpuArray | types.DaskArray],
    axis: Literal[0, 1, None],
    expected: bool | list[bool],
) -> None:
    x_data = [
        [0, 0, 1, 1],
        [0, 0, 1, 1],
        [0, 0, 0, 0],
        [0, 0, 0, 0],
        [0, 0, 1, 0],
        [0, 0, 0, 0],
    ]
    x = array_type(x_data, dtype=np.float64)
    result = stats.is_constant(x, axis=axis)
    if isinstance(result, types.DaskArray):
        result = cast("NDArray[np.bool] | bool", result.compute())
    if isinstance(result, types.CupyArray | types.CupyCSMatrix):
        result = result.get()
    if isinstance(expected, list):
        np.testing.assert_array_equal(expected, result)
    else:
        assert expected is result


@pytest.mark.array_type(Flags.Dask, skip=ATS_CUPY_SPARSE)
def test_dask_constant_blocks(
    dask_viz: Callable[[object], None], array_type: ArrayType[types.DaskArray, Any]
) -> None:
    """Tests if is_constant works if each chunk is individually constant."""
    x_np = np.repeat(np.repeat(np.arange(4, dtype=np.float64).reshape(2, 2), 2, axis=0), 2, axis=1)
    x = array_type(x_np)
    assert x.blocks.shape == (2, 2)
    assert all(stats.is_constant(block).compute() for block in x.blocks.ravel())

    result = stats.is_constant(x, axis=None)
    dask_viz(result)
    assert result.compute() is False


@pytest.mark.benchmark
@pytest.mark.array_type(skip=Flags.Matrix | Flags.Dask | Flags.Disk | Flags.Gpu)
@pytest.mark.parametrize("func", [stats.sum, stats.mean, stats.mean_var, stats.is_constant])
@pytest.mark.parametrize("dtype", [np.float32, np.float64])  # random only supports float
def test_stats_benchmark(
    benchmark: BenchmarkFixture,
    func: BenchFun,
    array_type: ArrayType[CpuArray, None],
    axis: Literal[0, 1, None],
    dtype: type[np.float32 | np.float64],
) -> None:
    shape = (1_000, 1_000) if "sparse" in array_type.mod else (100, 100)
    arr = array_type.random(shape, dtype=dtype)

    func(arr, axis=axis)  # warmup: numba compile
    benchmark(func, arr, axis=axis)<|MERGE_RESOLUTION|>--- conflicted
+++ resolved
@@ -124,13 +124,7 @@
     [(None, 3.5, 3.5), (0, [2.5, 3.5, 4.5], [4.5, 4.5, 4.5]), (1, [2.0, 5.0], [1.0, 1.0])],
 )
 def test_mean_var(
-<<<<<<< HEAD
-    array_type: ArrayType[
-        NDArray[Any] | types.CSBase | types.CupyArray | types.CupyCSMatrix | types.DaskArray
-    ],
-=======
     array_type: ArrayType[CpuArray | GpuArray | types.DaskArray],
->>>>>>> 7319f892
     axis: Literal[0, 1, None],
     mean_expected: float | list[float],
     var_expected: float | list[float],
