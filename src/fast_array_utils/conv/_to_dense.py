# SPDX-License-Identifier: MPL-2.0
from __future__ import annotations

from functools import singledispatch
from typing import TYPE_CHECKING, cast

import numpy as np

from .. import types
from ..typing import CpuArray, DiskArray, GpuArray  # noqa: TC001


if TYPE_CHECKING:
    from typing import Any

    from numpy.typing import NDArray

<<<<<<< HEAD
    MemDiskArray: TypeAlias = (
        NDArray[Any] | types.CSBase | types.H5Dataset | types.ZarrArray | types.CSDataset
    )
    Array: TypeAlias = MemDiskArray | types.CupyArray | types.CupyCSMatrix | types.DaskArray


__all__ = ["to_dense"]


@overload
def to_dense(x: MemDiskArray, /, *, to_memory: bool = False) -> NDArray[Any]: ...


@overload
def to_dense(x: types.DaskArray, /, *, to_memory: Literal[False] = False) -> types.DaskArray: ...
@overload
def to_dense(x: types.DaskArray, /, *, to_memory: Literal[True]) -> NDArray[Any]: ...


@overload
def to_dense(
    x: types.CupyArray | types.CupyCSMatrix, /, *, to_memory: Literal[False] = False
) -> types.CupyArray: ...
@overload
def to_dense(
    x: types.CupyArray | types.CupyCSMatrix, /, *, to_memory: Literal[True]
) -> NDArray[Any]: ...


def to_dense(
    x: Array, /, *, to_memory: bool = False
) -> NDArray[Any] | types.DaskArray | types.CupyArray:
    """Convert x to a dense array.

    Parameters
    ----------
    x
        Input object to be converted.
    to_memory
        Also load data into memory (resulting in a :class:`numpy.ndarray`).

    Returns
    -------
    Dense form of ``x``

    """
    return _to_dense(x, to_memory=to_memory)

=======
>>>>>>> 7319f892

# fallback’s arg0 type has to include types of registered functions
@singledispatch
def to_dense_(
    x: CpuArray | GpuArray | DiskArray | types.DaskArray, /, *, to_memory: bool = False
) -> NDArray[Any] | types.CupyArray | types.DaskArray:
    del to_memory  # it already is
    return np.asarray(x)


@to_dense_.register(types.CSBase)  # type: ignore[call-overload,misc]
def _to_dense_cs(x: types.CSBase, /, *, to_memory: bool = False) -> NDArray[Any]:
    from . import scipy

    del to_memory  # it already is
    return scipy.to_dense(x)


@to_dense_.register(types.DaskArray)
def _to_dense_dask(
    x: types.DaskArray, /, *, to_memory: bool = False
) -> NDArray[Any] | types.DaskArray:
<<<<<<< HEAD
    x = x.map_blocks(lambda x: to_dense(x, to_memory=to_memory))
=======
    import dask.array as da

    from . import to_dense

    x = da.map_blocks(to_dense, x)
>>>>>>> 7319f892
    return x.compute() if to_memory else x  # type: ignore[return-value]


@to_dense_.register(types.CSDataset)
def _to_dense_ooc(x: types.CSDataset, /, *, to_memory: bool = False) -> NDArray[Any]:
    from . import to_dense

    if not to_memory:
        msg = "to_memory must be True if x is an CS{R,C}Dataset"
        raise ValueError(msg)
    # TODO(flying-sheep): why is to_memory of type Any?  # noqa: TD003
    return to_dense(cast("types.CSBase", x.to_memory()))


<<<<<<< HEAD
@_to_dense.register(types.CupyArray | types.CupyCSMatrix)  # type: ignore[call-overload,misc]
def _to_dense_cupy(
    x: types.CupyArray | types.CupyCSMatrix, /, *, to_memory: bool = False
) -> NDArray[Any] | types.CupyArray:
    x = x.toarray() if isinstance(x, types.CupyCSMatrix) else x
=======
@to_dense_.register(GpuArray)  # type: ignore[call-overload,misc]
def _to_dense_cupy(x: GpuArray, /, *, to_memory: bool = False) -> NDArray[Any] | types.CupyArray:
    x = x.toarray() if isinstance(x, types.CupySparseMatrix) else x
>>>>>>> 7319f892
    return x.get() if to_memory else x<|MERGE_RESOLUTION|>--- conflicted
+++ resolved
@@ -15,57 +15,6 @@
 
     from numpy.typing import NDArray
 
-<<<<<<< HEAD
-    MemDiskArray: TypeAlias = (
-        NDArray[Any] | types.CSBase | types.H5Dataset | types.ZarrArray | types.CSDataset
-    )
-    Array: TypeAlias = MemDiskArray | types.CupyArray | types.CupyCSMatrix | types.DaskArray
-
-
-__all__ = ["to_dense"]
-
-
-@overload
-def to_dense(x: MemDiskArray, /, *, to_memory: bool = False) -> NDArray[Any]: ...
-
-
-@overload
-def to_dense(x: types.DaskArray, /, *, to_memory: Literal[False] = False) -> types.DaskArray: ...
-@overload
-def to_dense(x: types.DaskArray, /, *, to_memory: Literal[True]) -> NDArray[Any]: ...
-
-
-@overload
-def to_dense(
-    x: types.CupyArray | types.CupyCSMatrix, /, *, to_memory: Literal[False] = False
-) -> types.CupyArray: ...
-@overload
-def to_dense(
-    x: types.CupyArray | types.CupyCSMatrix, /, *, to_memory: Literal[True]
-) -> NDArray[Any]: ...
-
-
-def to_dense(
-    x: Array, /, *, to_memory: bool = False
-) -> NDArray[Any] | types.DaskArray | types.CupyArray:
-    """Convert x to a dense array.
-
-    Parameters
-    ----------
-    x
-        Input object to be converted.
-    to_memory
-        Also load data into memory (resulting in a :class:`numpy.ndarray`).
-
-    Returns
-    -------
-    Dense form of ``x``
-
-    """
-    return _to_dense(x, to_memory=to_memory)
-
-=======
->>>>>>> 7319f892
 
 # fallback’s arg0 type has to include types of registered functions
 @singledispatch
@@ -88,15 +37,9 @@
 def _to_dense_dask(
     x: types.DaskArray, /, *, to_memory: bool = False
 ) -> NDArray[Any] | types.DaskArray:
-<<<<<<< HEAD
-    x = x.map_blocks(lambda x: to_dense(x, to_memory=to_memory))
-=======
-    import dask.array as da
-
     from . import to_dense
 
-    x = da.map_blocks(to_dense, x)
->>>>>>> 7319f892
+    x = x.map_blocks(lambda x: to_dense(x, to_memory=to_memory))
     return x.compute() if to_memory else x  # type: ignore[return-value]
 
 
@@ -111,15 +54,7 @@
     return to_dense(cast("types.CSBase", x.to_memory()))
 
 
-<<<<<<< HEAD
-@_to_dense.register(types.CupyArray | types.CupyCSMatrix)  # type: ignore[call-overload,misc]
-def _to_dense_cupy(
-    x: types.CupyArray | types.CupyCSMatrix, /, *, to_memory: bool = False
-) -> NDArray[Any] | types.CupyArray:
+@to_dense_.register(types.CupyArray | types.CupyCSMatrix)  # type: ignore[call-overload,misc]
+def _to_dense_cupy(x: GpuArray, /, *, to_memory: bool = False) -> NDArray[Any] | types.CupyArray:
     x = x.toarray() if isinstance(x, types.CupyCSMatrix) else x
-=======
-@to_dense_.register(GpuArray)  # type: ignore[call-overload,misc]
-def _to_dense_cupy(x: GpuArray, /, *, to_memory: bool = False) -> NDArray[Any] | types.CupyArray:
-    x = x.toarray() if isinstance(x, types.CupySparseMatrix) else x
->>>>>>> 7319f892
     return x.get() if to_memory else x