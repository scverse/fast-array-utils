--- conflicted
+++ resolved
@@ -18,59 +18,8 @@
     C = TypeVar("C", bound=Callable[..., Any])
 
 
-<<<<<<< HEAD
-@overload
-def is_constant(
-    a: NDArray[Any] | types.CSBase | types.CupyArray, /, *, axis: None = None
-) -> bool: ...
-@overload
-def is_constant(a: NDArray[Any] | types.CSBase, /, *, axis: Literal[0, 1]) -> NDArray[np.bool]: ...
-@overload
-def is_constant(a: types.CupyArray, /, *, axis: Literal[0, 1]) -> types.CupyArray: ...
-@overload
-def is_constant(a: types.DaskArray, /, *, axis: Literal[0, 1, None] = None) -> types.DaskArray: ...
-
-
-def is_constant(
-    a: NDArray[Any] | types.CSBase | types.CupyArray | types.DaskArray,
-    /,
-    *,
-    axis: Literal[0, 1, None] = None,
-) -> bool | NDArray[np.bool] | types.CupyArray | types.DaskArray:
-    """Check whether values in array are constant.
-
-    Params
-    ------
-    a
-        Array to check
-    axis
-        Axis to reduce over.
-
-    Returns
-    -------
-    If ``axis`` is :data:`None`, return if all values were constant.
-    Else returns a boolean array with :data:`True` representing constant columns/rows.
-
-    Example
-    -------
-    >>> a = np.array([[0, 1], [0, 0]])
-    >>> a
-    array([[0, 1],
-           [0, 0]])
-    >>> is_constant(a)
-    False
-    >>> is_constant(a, axis=0)
-    array([ True, False])
-    >>> is_constant(a, axis=1)
-    array([False,  True])
-
-    """
-    validate_axis(axis)
-    return _is_constant(a, axis=axis)
-
-
 @singledispatch
-def _is_constant(
+def is_constant_(
     a: NDArray[Any] | types.CSBase | types.CupyArray | types.DaskArray,
     /,
     *,
@@ -79,17 +28,7 @@
     raise NotImplementedError
 
 
-@_is_constant.register(np.ndarray | types.CupyArray)  # type: ignore[call-overload,misc]
-=======
-@singledispatch
-def is_constant_(
-    a: NDArray[Any] | types.CSBase | types.DaskArray, /, *, axis: Literal[0, 1, None] = None
-) -> bool | NDArray[np.bool] | types.DaskArray:  # pragma: no cover
-    raise NotImplementedError
-
-
-@is_constant_.register(np.ndarray)
->>>>>>> 7319f892
+@is_constant_.register(np.ndarray | types.CupyArray)  # type: ignore[call-overload,misc]
 def _is_constant_ndarray(
     a: NDArray[Any] | types.CupyArray, /, *, axis: Literal[0, 1, None] = None
 ) -> bool | NDArray[np.bool] | types.CupyArray:
