--- conflicted
+++ resolved
@@ -6,11 +6,7 @@
 
 import numpy as np
 
-<<<<<<< HEAD
 from .._import import lazy_singledispatch
-=======
-from .. import types
->>>>>>> 13bcd23b
 
 
 if TYPE_CHECKING:
@@ -36,15 +32,11 @@
 
 
 def sum(
-<<<<<<< HEAD
     x: ArrayLike | types.DaskArray,
     /,
     *,
     axis: Literal[0, 1, None] = None,
     dtype: DTypeLike | None = None,
-=======
-    x: ArrayLike, /, *, axis: Literal[0, 1, None] = None, dtype: DTypeLike | None = None
->>>>>>> 13bcd23b
 ) -> NDArray[Any] | np.number[Any] | types.DaskArray:
     """Sum over both or one axis.
 
@@ -63,47 +55,29 @@
 
 @lazy_singledispatch
 def _sum(
-<<<<<<< HEAD
-    x: ArrayLike, /, *, axis: Literal[0, 1, None] = None, dtype: DTypeLike | None = None
-) -> NDArray[Any] | np.number[Any] | types.DaskArray:
-    return np.sum(x, axis=axis, dtype=dtype)  # type: ignore[no-any-return]
-
-
-@_sum.register("fast_array_utils.types:CSBase", "scipy.sparse")
-=======
     x: ArrayLike | types.CSBase | types.DaskArray,
     /,
     *,
     axis: Literal[0, 1, None] = None,
     dtype: DTypeLike | None = None,
 ) -> NDArray[Any] | np.number[Any] | types.DaskArray:
-    assert not isinstance(x, types.CSBase | types.DaskArray)
     return np.sum(x, axis=axis, dtype=dtype)  # type: ignore[no-any-return]
 
 
-@_sum.register(types.CSBase)
->>>>>>> 13bcd23b
+@_sum.register("fast_array_utils.types:CSBase", "scipy.sparse")
 def _(
     x: types.CSBase, /, *, axis: Literal[0, 1, None] = None, dtype: DTypeLike | None = None
 ) -> NDArray[Any] | np.number[Any]:
     import scipy.sparse as sp
 
-<<<<<<< HEAD
     from ..types import CSMatrix
 
     if isinstance(x, CSMatrix):
-=======
-    if isinstance(x, types.CSMatrix):
->>>>>>> 13bcd23b
         x = sp.csr_array(x) if x.format == "csr" else sp.csc_array(x)
     return np.sum(x, axis=axis, dtype=dtype)  # type: ignore[no-any-return]
 
 
-<<<<<<< HEAD
 @_sum.register("dask.array:Array")
-=======
-@_sum.register(types.DaskArray)
->>>>>>> 13bcd23b
 def _(
     x: types.DaskArray, /, *, axis: Literal[0, 1, None] = None, dtype: DTypeLike | None = None
 ) -> types.DaskArray:
