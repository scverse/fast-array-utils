# SPDX-License-Identifier: MPL-2.0
from __future__ import annotations

<<<<<<< HEAD
from functools import partial
from typing import TYPE_CHECKING, overload
=======
from functools import partial, singledispatch
from typing import TYPE_CHECKING, Any, cast, overload
>>>>>>> d459cca8

import numpy as np
from numpy.typing import NDArray

<<<<<<< HEAD
from .._import import lazy_singledispatch
=======
from .. import types
from .._validation import validate_axis
>>>>>>> d459cca8


if TYPE_CHECKING:
    from typing import Literal

    from numpy.typing import ArrayLike, DTypeLike

    from .. import types


@overload
def sum(
    x: ArrayLike | types.ZarrArray, /, *, axis: None = None, dtype: DTypeLike | None = None
) -> np.number[Any]: ...
@overload
def sum(
    x: ArrayLike | types.ZarrArray, /, *, axis: Literal[0, 1], dtype: DTypeLike | None = None
) -> NDArray[Any]: ...
@overload
def sum(
    x: types.DaskArray, /, *, axis: Literal[0, 1, None] = None, dtype: DTypeLike | None = None
) -> types.DaskArray: ...


def sum(
<<<<<<< HEAD
    x: ArrayLike | types.DaskArray,
=======
    x: ArrayLike | types.ZarrArray,
>>>>>>> d459cca8
    /,
    *,
    axis: Literal[0, 1, None] = None,
    dtype: DTypeLike | None = None,
) -> NDArray[Any] | np.number[Any] | types.DaskArray:
    """Sum over both or one axis.

    Returns
    -------
    If ``axis`` is :data:`None`, then the sum over all elements is returned as a scalar.
    Otherwise, the sum over the given axis is returned as a 1D array.

    See Also
    --------
    :func:`numpy.sum`

    """
    validate_axis(axis)
    return _sum(x, axis=axis, dtype=dtype)


@lazy_singledispatch
def _sum(
    x: ArrayLike | types.CSBase | types.DaskArray,
    /,
    *,
    axis: Literal[0, 1, None] = None,
    dtype: DTypeLike | None = None,
) -> NDArray[Any] | np.number[Any] | types.DaskArray:
<<<<<<< HEAD
    return np.sum(x, axis=axis, dtype=dtype)  # type: ignore[no-any-return]
=======
    assert not isinstance(x, types.CSBase | types.DaskArray)
    return cast(NDArray[Any] | np.number[Any], np.sum(x, axis=axis, dtype=dtype))
>>>>>>> d459cca8


@_sum.register("fast_array_utils.types:CSBase", "scipy.sparse")
def _(
    x: types.CSBase, /, *, axis: Literal[0, 1, None] = None, dtype: DTypeLike | None = None
) -> NDArray[Any] | np.number[Any]:
    import scipy.sparse as sp

    from ..types import CSMatrix

    if isinstance(x, CSMatrix):
        x = sp.csr_array(x) if x.format == "csr" else sp.csc_array(x)
    return cast(NDArray[Any] | np.number[Any], np.sum(x, axis=axis, dtype=dtype))


@_sum.register("dask.array:Array")
def _(
    x: types.DaskArray, /, *, axis: Literal[0, 1, None] = None, dtype: DTypeLike | None = None
) -> types.DaskArray:
    if TYPE_CHECKING:
        from dask.array.reductions import reduction
    else:
        from dask.array import reduction

    if isinstance(x._meta, np.matrix):  # pragma: no cover  # noqa: SLF001
        msg = "sum does not support numpy matrices"
        raise TypeError(msg)

    def sum_drop_keepdims(
        a: NDArray[Any] | types.CSBase,
        /,
        *,
        axis: tuple[Literal[0], Literal[1]] | Literal[0, 1, None] = None,
        dtype: DTypeLike | None = None,
        keepdims: bool = False,
    ) -> NDArray[Any]:
        del keepdims
        match axis:
            case (0 | 1 as n,):
                axis = n
            case (0, 1) | (1, 0):
                axis = None
            case tuple():  # pragma: no cover
                msg = f"`sum` can only sum over `axis=0|1|(0,1)` but got {axis} instead"
                raise ValueError(msg)
        rv = sum(a, axis=axis, dtype=dtype)
        rv = np.array(rv, ndmin=1)  # make sure rv is at least 1D
        return rv.reshape((1, len(rv)))

    if dtype is None:
        # Explicitly use numpy result dtype (e.g. `NDArray[bool].sum().dtype == int64`)
        dtype = np.zeros(1, dtype=x.dtype).sum().dtype

    return cast(
        types.DaskArray,
        reduction(  # type: ignore[no-untyped-call]
            x,
            sum_drop_keepdims,
            partial(np.sum, dtype=dtype),
            axis=axis,
            dtype=dtype,
            meta=np.array([], dtype=dtype),
        ),
    )<|MERGE_RESOLUTION|>--- conflicted
+++ resolved
@@ -1,31 +1,21 @@
 # SPDX-License-Identifier: MPL-2.0
 from __future__ import annotations
 
-<<<<<<< HEAD
 from functools import partial
-from typing import TYPE_CHECKING, overload
-=======
-from functools import partial, singledispatch
 from typing import TYPE_CHECKING, Any, cast, overload
->>>>>>> d459cca8
 
 import numpy as np
 from numpy.typing import NDArray
 
-<<<<<<< HEAD
+from .. import types
 from .._import import lazy_singledispatch
-=======
-from .. import types
 from .._validation import validate_axis
->>>>>>> d459cca8
 
 
 if TYPE_CHECKING:
     from typing import Literal
 
     from numpy.typing import ArrayLike, DTypeLike
-
-    from .. import types
 
 
 @overload
@@ -43,11 +33,7 @@
 
 
 def sum(
-<<<<<<< HEAD
-    x: ArrayLike | types.DaskArray,
-=======
-    x: ArrayLike | types.ZarrArray,
->>>>>>> d459cca8
+    x: ArrayLike | types.ZarrArray | types.DaskArray,
     /,
     *,
     axis: Literal[0, 1, None] = None,
@@ -77,12 +63,7 @@
     axis: Literal[0, 1, None] = None,
     dtype: DTypeLike | None = None,
 ) -> NDArray[Any] | np.number[Any] | types.DaskArray:
-<<<<<<< HEAD
-    return np.sum(x, axis=axis, dtype=dtype)  # type: ignore[no-any-return]
-=======
-    assert not isinstance(x, types.CSBase | types.DaskArray)
     return cast(NDArray[Any] | np.number[Any], np.sum(x, axis=axis, dtype=dtype))
->>>>>>> d459cca8
 
 
 @_sum.register("fast_array_utils.types:CSBase", "scipy.sparse")
