# SPDX-License-Identifier: MPL-2.0
from __future__ import annotations

from typing import TYPE_CHECKING, no_type_check

import numpy as np

from ._sum import sum_


if TYPE_CHECKING:
    from typing import Any, Literal

    from numpy.typing import DTypeLike, NDArray

    from .. import types
<<<<<<< HEAD

    # all supported types except Dask and CSDataset (TODO)
    CpuArray = NDArray[Any] | types.CSBase | types.H5Dataset | types.ZarrArray
    Array = CpuArray | types.CupyArray | types.CupyCSMatrix | types.DaskArray


@overload
def mean(
    x: CpuArray | types.CupyArray | types.CupyCSMatrix,
    /,
    *,
    axis: Literal[None] = None,
    dtype: DTypeLike | None = None,
) -> np.number[Any]: ...
@overload
def mean(
    x: CpuArray, /, *, axis: Literal[0, 1], dtype: DTypeLike | None = None
) -> NDArray[np.number[Any]]: ...
@overload
def mean(
    x: types.CupyArray | types.CupyCSMatrix,
    /,
    *,
    axis: Literal[0, 1],
    dtype: DTypeLike | None = None,
) -> types.CupyArray: ...
@overload
def mean(
    x: types.DaskArray, /, *, axis: Literal[0, 1], dtype: ToDType[Any] | None = None
) -> types.DaskArray: ...
=======
    from ..typing import CpuArray, DiskArray, GpuArray
>>>>>>> 7319f892


@no_type_check  # mypy is very confused
def mean_(
    x: CpuArray | GpuArray | DiskArray | types.DaskArray,
    /,
    *,
    axis: Literal[0, 1, None] = None,
    dtype: DTypeLike | None = None,
) -> NDArray[np.number[Any]] | np.number[Any] | types.DaskArray:
    total = sum_(x, axis=axis, dtype=dtype)
    n = np.prod(x.shape) if axis is None else x.shape[axis]
    return total / n<|MERGE_RESOLUTION|>--- conflicted
+++ resolved
@@ -14,40 +14,7 @@
     from numpy.typing import DTypeLike, NDArray
 
     from .. import types
-<<<<<<< HEAD
-
-    # all supported types except Dask and CSDataset (TODO)
-    CpuArray = NDArray[Any] | types.CSBase | types.H5Dataset | types.ZarrArray
-    Array = CpuArray | types.CupyArray | types.CupyCSMatrix | types.DaskArray
-
-
-@overload
-def mean(
-    x: CpuArray | types.CupyArray | types.CupyCSMatrix,
-    /,
-    *,
-    axis: Literal[None] = None,
-    dtype: DTypeLike | None = None,
-) -> np.number[Any]: ...
-@overload
-def mean(
-    x: CpuArray, /, *, axis: Literal[0, 1], dtype: DTypeLike | None = None
-) -> NDArray[np.number[Any]]: ...
-@overload
-def mean(
-    x: types.CupyArray | types.CupyCSMatrix,
-    /,
-    *,
-    axis: Literal[0, 1],
-    dtype: DTypeLike | None = None,
-) -> types.CupyArray: ...
-@overload
-def mean(
-    x: types.DaskArray, /, *, axis: Literal[0, 1], dtype: ToDType[Any] | None = None
-) -> types.DaskArray: ...
-=======
     from ..typing import CpuArray, DiskArray, GpuArray
->>>>>>> 7319f892
 
 
 @no_type_check  # mypy is very confused
