# SPDX-License-Identifier: MPL-2.0
"""Statistics utilities for 2D arrays.

All of these allow you to specify an ``axis``,
which allows you to choose whether to compute the statistic across rows, columns, or all elements.
"""

from __future__ import annotations

from typing import TYPE_CHECKING, cast, get_args, overload

from .._validation import validate_axis
from ..typing import CpuArray, DiskArray, GpuArray  # noqa: TC001
from ._generic_ops import DtypeOps


if TYPE_CHECKING:
    from typing import Any, Literal

    import numpy as np
    from numpy.typing import DTypeLike, NDArray
    from optype.numpy import ToDType

    from .. import types
    from ._generic_ops import Ops
    from ._typing import StatFun


__all__ = ["is_constant", "max", "mean", "mean_var", "min", "sum"]


@overload
def is_constant(x: NDArray[Any] | types.CSBase | types.CupyArray, /, *, axis: None = None) -> bool: ...
@overload
def is_constant(x: NDArray[Any] | types.CSBase, /, *, axis: Literal[0, 1]) -> NDArray[np.bool]: ...
@overload
def is_constant(x: types.CupyArray, /, *, axis: Literal[0, 1]) -> types.CupyArray: ...
@overload
def is_constant(x: types.DaskArray, /, *, axis: Literal[0, 1] | None = None) -> types.DaskArray: ...


def is_constant(
    x: NDArray[Any] | types.CSBase | types.CupyArray | types.DaskArray,
    /,
    *,
    axis: Literal[0, 1] | None = None,
<<<<<<< HEAD
) -> bool | NDArray[np.bool_] | types.CupyArray | types.DaskArray:
=======
) -> bool | NDArray[np.bool] | types.CupyArray | types.DaskArray:
>>>>>>> 5c7ad02b
    """Check whether values in array are constant.

    Parameters
    ----------
    x
        Array to check.
    axis
        Axis to reduce over.

    Returns
    -------
    If ``axis`` is :data:`None`, return if all values were constant.
    Else returns a boolean array with :data:`True` representing constant columns/rows.

    Example
    -------
    >>> import numpy as np
    >>> x = np.array([
    ...     [0, 1, 2],
    ...     [0, 0, 0],
    ... ])
    >>> is_constant(x)
    False
    >>> is_constant(x, axis=0)
    array([ True, False, False])
    >>> is_constant(x, axis=1)
    array([False,  True])

    """
    from ._is_constant import is_constant_

    validate_axis(x.ndim, axis)
    return is_constant_(x, axis=axis)


# TODO(flying-sheep): support CSDataset (TODO)
# https://github.com/scverse/fast-array-utils/issues/52
@overload
def mean(x: CpuArray | GpuArray | DiskArray, /, *, axis: None = None, dtype: DTypeLike | None = None) -> np.number[Any]: ...
@overload
def mean(x: CpuArray | DiskArray, /, *, axis: Literal[0, 1], dtype: DTypeLike | None = None) -> NDArray[np.number[Any]]: ...
@overload
def mean(x: GpuArray, /, *, axis: Literal[0, 1], dtype: DTypeLike | None = None) -> types.CupyArray: ...
@overload
def mean(x: types.DaskArray, /, *, axis: Literal[0, 1], dtype: ToDType[Any] | None = None) -> types.DaskArray: ...


def mean(
    x: CpuArray | GpuArray | DiskArray | types.DaskArray,
    /,
    *,
    axis: Literal[0, 1] | None = None,
    dtype: DTypeLike | None = None,
) -> NDArray[np.number[Any]] | types.CupyArray | np.number[Any] | types.DaskArray:
    """Mean over both or one axis.

    Parameters
    ----------
    x
        Array to calculate mean(s) for.
    axis
        Axis to reduce over.

    Returns
    -------
    If ``axis`` is :data:`None`, then the sum over all elements is returned as a scalar.
    Otherwise, the sum over the given axis is returned as a 1D array.

    Example
    -------
    >>> import numpy as np
    >>> x = np.array([
    ...     [0, 1, 2],
    ...     [0, 0, 0],
    ... ])
    >>> mean(x)
    0.5
    >>> mean(x, axis=0)
    array([0. , 0.5, 1. ])
    >>> mean(x, axis=1)
    array([1., 0.])

    See Also
    --------
    :func:`numpy.mean`
    """
    from ._mean import mean_

    validate_axis(x.ndim, axis)
    return mean_(x, axis=axis, dtype=dtype)


@overload
def mean_var(x: CpuArray | GpuArray, /, *, axis: None = None, correction: int = 0) -> tuple[np.float64, np.float64]: ...
@overload
def mean_var(x: CpuArray, /, *, axis: Literal[0, 1], correction: int = 0) -> tuple[NDArray[np.float64], NDArray[np.float64]]: ...
@overload
def mean_var(x: GpuArray, /, *, axis: Literal[0, 1], correction: int = 0) -> tuple[types.CupyArray, types.CupyArray]: ...
@overload
def mean_var(x: types.DaskArray, /, *, axis: Literal[0, 1] | None = None, correction: int = 0) -> tuple[types.DaskArray, types.DaskArray]: ...


def mean_var(
    x: CpuArray | GpuArray | types.DaskArray,
    /,
    *,
    axis: Literal[0, 1] | None = None,
    correction: int = 0,
) -> (
    tuple[np.float64, np.float64]
    | tuple[NDArray[np.float64], NDArray[np.float64]]
    | tuple[types.CupyArray, types.CupyArray]
    | tuple[types.DaskArray, types.DaskArray]
):
    """Mean and variance over both or one axis.

    Parameters
    ----------
    x
        Array to compute mean and variance for.
    axis
        Axis to reduce over.
    correction
        Degrees of freedom correction.

    Returns
    -------
    mean
        See below:
    var
        If ``axis`` is :data:`None`,
        the mean and variance over all elements are returned as scalars.
        Otherwise, the means and variances over the given axis are returned as 1D arrays.

    Example
    -------
    >>> import numpy as np
    >>> x = np.array([
    ...     [0, 1, 2],
    ...     [0, 0, 0],
    ... ])
    >>> mean_var(x)  # doctest: +FLOAT_CMP
    (0.5, 0.5833333333333334)
    >>> mean_var(x, axis=0)
    (array([0. , 0.5, 1. ]), array([0.  , 0.25, 1.  ]))
    >>> mean_var(x, axis=1)
    (array([1., 0.]), array([0.66666667, 0.        ]))

    See Also
    --------
    :func:`numpy.mean`
    :func:`numpy.var`
    """
    from ._mean_var import mean_var_

    validate_axis(x.ndim, axis)
    return mean_var_(x, axis=axis, correction=correction)  # type: ignore[no-any-return]


# TODO(flying-sheep): support CSDataset (TODO)
# https://github.com/scverse/fast-array-utils/issues/52
def _mk_generic_op(op: Ops) -> StatFun:
    def _generic_op(
        x: CpuArray | GpuArray | DiskArray | types.DaskArray,
        /,
        *,
        axis: Literal[0, 1] | None = None,
        dtype: DTypeLike | None = None,
        keep_cupy_as_array: bool = False,
    ) -> NDArray[Any] | np.number[Any] | types.CupyArray | types.DaskArray:
        from ._generic_ops import generic_op

        assert dtype is None or op in get_args(DtypeOps), f"`dtype` is not supported for operation '{op}'"

        validate_axis(x.ndim, axis)
        return generic_op(x, op, axis=axis, keep_cupy_as_array=keep_cupy_as_array, dtype=dtype)

<<<<<<< HEAD
    _generic_op.__name__ = op
    return cast("StatFun", _generic_op)


min = _mk_generic_op("min")
max = _mk_generic_op("max")
sum = _mk_generic_op("sum")
=======
@overload
def sum(x: types.DaskArray, /, *, axis: Literal[0, 1] | None = None, dtype: DTypeLike | None = None, keep_cupy_as_array: bool = False) -> types.DaskArray: ...


def sum(
    x: CpuArray | GpuArray | DiskArray | types.DaskArray,
    /,
    *,
    axis: Literal[0, 1] | None = None,
    dtype: DTypeLike | None = None,
    keep_cupy_as_array: bool = False,
) -> NDArray[Any] | types.CupyArray | np.number[Any] | types.DaskArray:
    """Sum over both or one axis.

    Parameters
    ----------
    x
        Array to sum up.
    axis
        Axis to reduce over.

    Returns
    -------
    If ``axis`` is :data:`None`, then the sum over all elements is returned as a scalar.
    Otherwise, the sum over the given axis is returned as a 1D array.

    Example
    -------
    >>> import numpy as np
    >>> x = np.array([
    ...     [0, 1, 2],
    ...     [0, 0, 0],
    ... ])
    >>> sum(x)
    3
    >>> sum(x, axis=0)
    array([0, 1, 2])
    >>> sum(x, axis=1)
    array([3, 0])

    See Also
    --------
    :func:`numpy.sum`

    """
    from ._sum import sum_

    validate_axis(x.ndim, axis)
    return sum_(x, axis=axis, dtype=dtype, keep_cupy_as_array=keep_cupy_as_array)
>>>>>>> 5c7ad02b
<|MERGE_RESOLUTION|>--- conflicted
+++ resolved
@@ -44,11 +44,7 @@
     /,
     *,
     axis: Literal[0, 1] | None = None,
-<<<<<<< HEAD
-) -> bool | NDArray[np.bool_] | types.CupyArray | types.DaskArray:
-=======
 ) -> bool | NDArray[np.bool] | types.CupyArray | types.DaskArray:
->>>>>>> 5c7ad02b
     """Check whether values in array are constant.
 
     Parameters
@@ -226,62 +222,10 @@
         validate_axis(x.ndim, axis)
         return generic_op(x, op, axis=axis, keep_cupy_as_array=keep_cupy_as_array, dtype=dtype)
 
-<<<<<<< HEAD
     _generic_op.__name__ = op
     return cast("StatFun", _generic_op)
 
 
 min = _mk_generic_op("min")
 max = _mk_generic_op("max")
-sum = _mk_generic_op("sum")
-=======
-@overload
-def sum(x: types.DaskArray, /, *, axis: Literal[0, 1] | None = None, dtype: DTypeLike | None = None, keep_cupy_as_array: bool = False) -> types.DaskArray: ...
-
-
-def sum(
-    x: CpuArray | GpuArray | DiskArray | types.DaskArray,
-    /,
-    *,
-    axis: Literal[0, 1] | None = None,
-    dtype: DTypeLike | None = None,
-    keep_cupy_as_array: bool = False,
-) -> NDArray[Any] | types.CupyArray | np.number[Any] | types.DaskArray:
-    """Sum over both or one axis.
-
-    Parameters
-    ----------
-    x
-        Array to sum up.
-    axis
-        Axis to reduce over.
-
-    Returns
-    -------
-    If ``axis`` is :data:`None`, then the sum over all elements is returned as a scalar.
-    Otherwise, the sum over the given axis is returned as a 1D array.
-
-    Example
-    -------
-    >>> import numpy as np
-    >>> x = np.array([
-    ...     [0, 1, 2],
-    ...     [0, 0, 0],
-    ... ])
-    >>> sum(x)
-    3
-    >>> sum(x, axis=0)
-    array([0, 1, 2])
-    >>> sum(x, axis=1)
-    array([3, 0])
-
-    See Also
-    --------
-    :func:`numpy.sum`
-
-    """
-    from ._sum import sum_
-
-    validate_axis(x.ndim, axis)
-    return sum_(x, axis=axis, dtype=dtype, keep_cupy_as_array=keep_cupy_as_array)
->>>>>>> 5c7ad02b
+sum = _mk_generic_op("sum")