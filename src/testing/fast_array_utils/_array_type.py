--- conflicted
+++ resolved
@@ -22,13 +22,7 @@
     from fast_array_utils import types
     from fast_array_utils.typing import CpuArray, DiskArray, GpuArray
 
-<<<<<<< HEAD
-    InnerArrayDask = NDArray[Any] | types.CSBase | types.CupyArray | types.CupyCSMatrix
-    InnerArrayDisk = types.H5Dataset | types.ZarrArray
-    InnerArray = InnerArrayDask | InnerArrayDisk
-=======
     InnerArray = CpuArray | GpuArray | DiskArray
->>>>>>> 7319f892
     Array: TypeAlias = InnerArray | types.DaskArray | types.CSDataset
 
     Arr = TypeVar("Arr", bound=Array, default=Array)
@@ -149,11 +143,6 @@
             case _:
                 msg = f"Unknown array class: {self}"
                 raise ValueError(msg)
-
-    @cached_property
-    def classes(self) -> tuple[type[Array], ...]:
-        """Array classes for :func:`isinstance` checks (including the inner one for dask)."""
-        return (self.cls, *(() if self.inner is None else self.inner.classes))
 
     def random(
         self,
