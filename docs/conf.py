# SPDX-License-Identifier: MPL-2.0
"""Sphinx configuration."""

from __future__ import annotations

from datetime import UTC, datetime
from importlib.metadata import metadata
from pathlib import Path


HERE = Path(__file__).parent


# -- General configuration ------------------------------------------------


# General information
project = "fast-array-utils"
meta = metadata(project)
author = meta["author-email"].split('"')[1]
copyright = f"{datetime.now(tz=UTC):%Y}, {author}."  # noqa: A001
version = meta["version"]
release = version

# default settings
source_suffix = ".rst"
master_doc = "index"
exclude_patterns = ["_build", "Thumbs.db", ".DS_Store"]

extensions = [
    "sphinx.ext.intersphinx",
    "sphinx.ext.autodoc",
    "sphinx.ext.autosummary",
    "scanpydoc.elegant_typehints",
]

#  API documentation when building
nitpicky = True
autosummary_generate = True
autodoc_member_order = "bysource"
napoleon_google_docstring = False
napoleon_numpy_docstring = True
todo_include_todos = False
intersphinx_mapping = dict(
    cupy=("https://docs.cupy.dev/en/stable/", None),
    dask=("https://docs.dask.org/en/stable/", None),
    h5py=("https://docs.h5py.org/en/stable/", None),
    numpy=("https://numpy.org/doc/stable/", None),
    python=("https://docs.python.org/3", None),
    scipy=("https://docs.scipy.org/doc/scipy/", None),
    zarr=("https://zarr.readthedocs.io/en/stable/", None),
)
# Try overriding type paths
qualname_overrides = autodoc_type_aliases = {
    "np.dtype": "numpy.dtype",
    "np.number": "numpy.number",
    "np.integer": "numpy.integer",
    "ArrayLike": "numpy.typing.ArrayLike",
    "DTypeLike": "numpy.typing.DTypeLike",
    "NDArray": "numpy.typing.NDArray",
    **{
        k: v
        for k_plain, v in {
            "CSBase": "scipy.sparse.spmatrix",
            "CupyArray": "cupy.ndarray",
            "CupySparseMatrix": "cupyx.scipy.sparse.spmatrix",
            "DaskArray": "dask.array.Array",
            "H5Dataset": "h5py.Dataset",
<<<<<<< HEAD
=======
            "ZarrArray": "zarr.Array",
>>>>>>> 13bcd23b
        }.items()
        for k in (k_plain, f"types.{k_plain}")
    },
}
# If that doesn’t work, ignore them
nitpick_ignore = {
    ("py:class", "fast_array_utils.types.T_co"),
    # sphinx bugs, should be covered by `autodoc_type_aliases` above
    ("py:class", "ArrayLike"),
    ("py:class", "DTypeLike"),
    ("py:class", "NDArray"),
}

# Options for HTML output
html_theme = "furo"
html_theme_options = dict(
    source_repository="https://github.com/scverse/fast-array-utils/",
    source_branch="main",
    source_directory="docs/",
)<|MERGE_RESOLUTION|>--- conflicted
+++ resolved
@@ -66,10 +66,7 @@
             "CupySparseMatrix": "cupyx.scipy.sparse.spmatrix",
             "DaskArray": "dask.array.Array",
             "H5Dataset": "h5py.Dataset",
-<<<<<<< HEAD
-=======
             "ZarrArray": "zarr.Array",
->>>>>>> 13bcd23b
         }.items()
         for k in (k_plain, f"types.{k_plain}")
     },
