# SPDX-License-Identifier: MPL-2.0
"""Sphinx configuration."""

from __future__ import annotations

from datetime import UTC, datetime
from importlib.metadata import metadata
from pathlib import Path


HERE = Path(__file__).parent


# -- General configuration ------------------------------------------------


# General information
project = "fast-array-utils"
meta = metadata(project)
author = meta["author-email"].split('"')[1]
copyright = f"{datetime.now(tz=UTC):%Y}, {author}."  # noqa: A001
version = meta["version"]
release = version

# default settings
source_suffix = ".rst"
master_doc = "index"
exclude_patterns = ["_build", "Thumbs.db", ".DS_Store"]

extensions = [
    "sphinx.ext.intersphinx",
    "sphinx.ext.autodoc",
    "sphinx.ext.autosummary",
    "scanpydoc.elegant_typehints",
    "sphinx_autofixture",
]

#  API documentation when building
nitpicky = True
autosummary_generate = True
autodoc_member_order = "bysource"
autodoc_default_options = {
    "special-members": True,
    # everything except __call__ really, to avoid having to write autosummary templates
    "exclude-members": (
        "__setattr__,__delattr__,__repr__,__eq__,__or__,__ror__,__hash__,__weakref__,__init__,__new__"
    ),
}
napoleon_google_docstring = False
napoleon_numpy_docstring = True
todo_include_todos = False
intersphinx_mapping = dict(
    cupy=("https://docs.cupy.dev/en/stable/", None),
    dask=("https://docs.dask.org/en/stable/", None),
    h5py=("https://docs.h5py.org/en/stable/", None),
    numpy=("https://numpy.org/doc/stable/", None),
    python=("https://docs.python.org/3", None),
    scipy=("https://docs.scipy.org/doc/scipy/", None),
    zarr=("https://zarr.readthedocs.io/en/stable/", None),
)
# Try overriding type paths
qualname_overrides = autodoc_type_aliases = {
    "np.bool_": ("py:data", "numpy.bool_"),
    "np.dtype": "numpy.dtype",
    "np.number": "numpy.number",
    "np.integer": "numpy.integer",
    "np.random.Generator": "numpy.random.Generator",
    "ArrayLike": "numpy.typing.ArrayLike",
    "DTypeLike": "numpy.typing.DTypeLike",
    "NDArray": "numpy.typing.NDArray",
    "_pytest.fixtures.FixtureRequest": "pytest.FixtureRequest",
    **{
        k: v
        for k_plain, v in {
            "CSBase": "scipy.sparse.spmatrix",
            "CupyArray": "cupy.ndarray",
            "CupySparseMatrix": "cupyx.scipy.sparse.spmatrix",
            "DaskArray": "dask.array.Array",
            "H5Dataset": "h5py.Dataset",
            "ZarrArray": "zarr.Array",
        }.items()
        for k in (k_plain, f"types.{k_plain}")
    },
}
# If that doesn’t work, ignore them
nitpick_ignore = {
    ("py:class", "fast_array_utils.types.T_co"),
    ("py:class", "Arr"),
    ("py:class", "testing.fast_array_utils._array_type.Arr"),
    ("py:class", "testing.fast_array_utils._array_type.Inner"),
    ("py:class", "_DTypeLikeFloat32"),
    ("py:class", "_DTypeLikeFloat64"),
    # sphinx bugs, should be covered by `autodoc_type_aliases` above
    ("py:class", "Array"),
    ("py:class", "ArrayLike"),
    ("py:class", "DTypeLike"),
    ("py:class", "NDArray"),
<<<<<<< HEAD
    ("py:class", "np.bool_"),
=======
    ("py:class", "_pytest.fixtures.FixtureRequest"),
>>>>>>> efa2986b
}

# Options for HTML output
html_theme = "furo"
html_theme_options = dict(
    source_repository="https://github.com/scverse/fast-array-utils/",
    source_branch="main",
    source_directory="docs/",
)<|MERGE_RESOLUTION|>--- conflicted
+++ resolved
@@ -95,11 +95,8 @@
     ("py:class", "ArrayLike"),
     ("py:class", "DTypeLike"),
     ("py:class", "NDArray"),
-<<<<<<< HEAD
     ("py:class", "np.bool_"),
-=======
     ("py:class", "_pytest.fixtures.FixtureRequest"),
->>>>>>> efa2986b
 }
 
 # Options for HTML output
